open! Core
open! Bril

let () =
<<<<<<< HEAD
=======
  let input = In_channel.input_all In_channel.stdin in
  let { funcs } = from_string input in
>>>>>>> 7eeb8769
  let (ints, bools) =
    In_channel.input_all In_channel.stdin
    |> Bril.from_string
    |> List.fold ~init:(0, 0) ~f:(fun (ints, bools) func ->
           func
           |> Bril.Func.instrs
           |> List.fold ~init:(ints, bools) ~f:(fun (ints, bools) -> function
                | Const ((_, bril_type), _)
                | Binary ((_, bril_type), _, _, _)
                | Unary ((_, bril_type), _, _)
                | Call (Some (_, bril_type), _, _) -> (
                    match bril_type with
                    | IntType -> (ints + 1, bools)
                    | BoolType -> (ints, bools + 1) )
                | _ -> (ints, bools)))
  in
  printf "Ints: %d Bools: %d\n" ints bools<|MERGE_RESOLUTION|>--- conflicted
+++ resolved
@@ -2,14 +2,10 @@
 open! Bril
 
 let () =
-<<<<<<< HEAD
-=======
-  let input = In_channel.input_all In_channel.stdin in
-  let { funcs } = from_string input in
->>>>>>> 7eeb8769
   let (ints, bools) =
     In_channel.input_all In_channel.stdin
-    |> Bril.from_string
+    |> Yojson.Basic.from_string
+    |> Bril.from_json
     |> List.fold ~init:(0, 0) ~f:(fun (ints, bools) func ->
            func
            |> Bril.Func.instrs
@@ -17,10 +13,10 @@
                 | Const ((_, bril_type), _)
                 | Binary ((_, bril_type), _, _, _)
                 | Unary ((_, bril_type), _, _)
-                | Call (Some (_, bril_type), _, _) -> (
-                    match bril_type with
-                    | IntType -> (ints + 1, bools)
-                    | BoolType -> (ints, bools + 1) )
+                | Call (Some (_, bril_type), _, _) ->
+                  ( match bril_type with
+                  | IntType -> (ints + 1, bools)
+                  | BoolType -> (ints, bools + 1) )
                 | _ -> (ints, bools)))
   in
   printf "Ints: %d Bools: %d\n" ints bools